# Model Context Protocol servers

This repository is a collection of *reference implementations* for the [Model Context Protocol](https://modelcontextprotocol.io/) (MCP), as well as references
to community built servers and additional resources.

The servers in this repository showcase the versatility and extensibility of MCP, demonstrating how it can be used to give Large Language Models (LLMs) secure, controlled access to tools and data sources.
Each MCP server is implemented with either the [Typescript MCP SDK](https://github.com/modelcontextprotocol/typescript-sdk) or [Python MCP SDK](https://github.com/modelcontextprotocol/python-sdk).

## 🌟 Reference Servers

These servers aim to demonstrate MCP features and the Typescript and Python SDK.

- **[AWS KB Retrieval](src/aws-kb-retrieval-server)** - Retrieval from AWS Knowledge Base using Bedrock Agent Runtime
- **[Brave Search](src/brave-search)** - Web and local search using Brave's Search API
- **[EverArt](src/everart)** - AI image generation using various models
- **[Everything](src/everything)** - Reference / test server with prompts, resources, and tools
- **[Fetch](src/fetch)** - Web content fetching and conversion for efficient LLM usage
- **[Filesystem](src/filesystem)** - Secure file operations with configurable access controls
- **[Git](src/git)** - Tools to read, search, and manipulate Git repositories
- **[GitHub](src/github)** - Repository management, file operations, and GitHub API integration
- **[GitLab](src/gitlab)** - GitLab API, enabling project management
- **[Google Drive](src/gdrive)** - File access and search capabilities for Google Drive
- **[Google Maps](src/google-maps)** - Location services, directions, and place details
- **[Memory](src/memory)** - Knowledge graph-based persistent memory system
- **[PostgreSQL](src/postgres)** - Read-only database access with schema inspection
- **[Puppeteer](src/puppeteer)** - Browser automation and web scraping
- **[Sentry](src/sentry)** - Retrieving and analyzing issues from Sentry.io
- **[Sequential Thinking](src/sequentialthinking)** - Dynamic and reflective problem-solving through thought sequences
- **[Slack](src/slack)** - Channel management and messaging capabilities
- **[Sqlite](src/sqlite)** - Database interaction and business intelligence capabilities
- **[Time](src/time)** - Time and timezone conversion capabilities

## 🤝 Third-Party Servers

### 🎖️ Official Integrations

Official integrations are maintained by companies building production ready MCP servers for their platforms.

- <img height="12" width="12" src="https://axiom.co/favicon.ico" alt="Axiom Logo" /> **[Axiom](https://github.com/axiomhq/mcp-server-axiom)** - Query and analyze your Axiom logs, traces, and all other event data in natural language
- <img height="12" width="12" src="https://browserbase.com/favicon.ico" alt="Browserbase Logo" /> **[Browserbase](https://github.com/browserbase/mcp-server-browserbase)** - Automate browser interactions in the cloud (e.g. web navigation, data extraction, form filling, and more)
- <img height="12" width="12" src="https://cdn.simpleicons.org/cloudflare" /> **[Cloudflare](https://github.com/cloudflare/mcp-server-cloudflare)** - Deploy, configure & interrogate your resources on the Cloudflare developer platform (e.g. Workers/KV/R2/D1)
- **[Raygun](https://github.com/MindscapeHQ/mcp-server-raygun)** - Interact with your crash reporting and real using monitoring data on your Raygun account
- **[Obsidian Markdown Notes](https://github.com/calclavia/mcp-obsidian)** - Read and search through your Obsidian vault or any directory containing Markdown notes
- <img height="12" width="12" src="https://e2b.dev/favicon.ico" alt="E2B Logo" /> **[E2B](https://github.com/e2b-dev/mcp-server)** - Run code in secure sandboxes hosted by [E2B](https://e2b.dev)
- <img height="12" width="12" src="https://exa.ai/images/favicon-32x32.png" alt="Exa Logo" /> **[Exa](https://github.com/exa-labs/exa-mcp-server)** - Search Engine made for AIs by [Exa](https://exa.ai)
- <img height="12" width="12" src="https://cdn.simpleicons.org/jetbrains" /> **[JetBrains](https://github.com/JetBrains/mcp-jetbrains)** – Work on your code with JetBrains IDEs
- **[Needle](https://github.com/JANHMS/needle-mcp)** - Production-ready RAG out of the box to search and retrieve data from your own documents.
- **[Neon](https://github.com/neondatabase/mcp-server-neon)** - Interact with the Neon serverless Postgres platform
- <img height="12" width="12" src="https://neo4j.com/favicon.ico" alt="Neo4j Logo" /> **[Neo4j](https://github.com/neo4j-contrib/mcp-neo4j/)** - Neo4j graph database server (schema + read/write-cypher) and separate graph database backed memory 
- <img height="12" width="12" src="https://www.tinybird.co/favicon.ico" alt="Tinybird Logo" /> **[Tinybird](https://github.com/tinybirdco/mcp-tinybird)** - Interact with Tinybird serverless ClickHouse platform
- <img height="12" width="12" src="https://pics.fatwang2.com/56912e614b35093426c515860f9f2234.svg" /> [Search1API](https://github.com/fatwang2/search1api-mcp) - One API for Search, Crawling, and Sitemaps
- <img height="12" width="12" src="https://qdrant.tech/img/brand-resources-logos/logomark.svg" /> **[Qdrant](https://github.com/qdrant/mcp-server-qdrant/)** - Implement semantic memory layer on top of the Qdrant vector search engine
- <img height="12" width="12" src="https://metoro.io/static/images/logos/Metoro.svg" /> **[Metoro](https://github.com/metoro-io/metoro-mcp-server)** - Query and interact with kubernetes environments monitored by Metoro
- <img height="12" width ="12" src="https://www.meilisearch.com/favicon.ico" alt="Meilisearch Logo" /> **[Meilisearch](https://github.com/meilisearch/meilisearch-mcp)** - Interact & query with Meilisearch (Full-text & semantic search API)


### 🌎 Community Servers

A growing set of community-developed and maintained servers demonstrates various applications of MCP across different domains.

> **Note:** Community servers are **untested** and should be used at **your own risk**. They are not affiliated with or endorsed by Anthropic.

- **[MCP Installer](https://github.com/anaisbetts/mcp-installer)** - This server is a server that installs other MCP servers for you.
- **[NS Travel Information](https://github.com/r-huijts/ns-mcp-server)** - Access Dutch Railways (NS) real-time train travel information and disruptions through the official NS API.
- **[Spotify](https://github.com/varunneal/spotify-mcp)** - This MCP allows an LLM to play and use Spotify. 
- **[Inoyu](https://github.com/sergehuber/inoyu-mcp-unomi-server)** - Interact with an Apache Unomi CDP customer data platform to retrieve and update customer profiles
- **[Vega-Lite](https://github.com/isaacwasserman/mcp-vegalite-server)** - Generate visualizations from fetched data using the VegaLite format and renderer.
- **[Snowflake](https://github.com/isaacwasserman/mcp-snowflake-server)** - This MCP server enables LLMs to interact with Snowflake databases, allowing for secure and controlled data operations.
- **[MySQL](https://github.com/designcomputer/mysql_mcp_server)** (by DesignComputer) - MySQL database integration in Python with configurable access controls and schema inspection
- **[MySQL](https://github.com/benborla/mcp-server-mysql)** (by benborla) - MySQL database integration in NodeJS with configurable access controls and schema inspection
- **[MSSQL](https://github.com/aekanun2020/mcp-server/)** - MSSQL database integration with configurable access controls and schema inspection
- **[BigQuery](https://github.com/LucasHild/mcp-server-bigquery)** (by LucasHild) - This server enables LLMs to inspect database schemas and execute queries on BigQuery.
- **[BigQuery](https://github.com/ergut/mcp-bigquery-server)** (by ergut) - Server implementation for Google BigQuery integration that enables direct BigQuery database access and querying capabilities
- **[Todoist](https://github.com/abhiz123/todoist-mcp-server)** - Interact with Todoist to manage your tasks.
- **[Tavily search](https://github.com/RamXX/mcp-tavily)** - An MCP server for Tavily's search & news API, with explicit site inclusions/exclusions
- **[Linear](https://github.com/jerhadf/linear-mcp-server)** - Allows LLM to interact with Linear's API for project management, including searching, creating, and updating issues.
- **[Playwright](https://github.com/executeautomation/mcp-playwright)** - This MCP Server will help you run browser automation and webscraping using Playwright
- **[AWS](https://github.com/rishikavikondala/mcp-server-aws)** - Perform operations on your AWS resources using an LLM
- **[LlamaCloud](https://github.com/run-llama/mcp-server-llamacloud)** (by marcusschiesser) - Integrate the data stored in a managed index on [LlamaCloud](https://cloud.llamaindex.ai/)
- **[Any Chat Completions](https://github.com/pyroprompts/any-chat-completions-mcp)** - Interact with any OpenAI SDK Compatible Chat Completions API like OpenAI, Perplexity, Groq, xAI and many more.
- **[Windows CLI](https://github.com/SimonB97/win-cli-mcp-server)** - MCP server for secure command-line interactions on Windows systems, enabling controlled access to PowerShell, CMD, and Git Bash shells.
- **[OpenRPC](https://github.com/shanejonas/openrpc-mpc-server)** - Interact with and discover JSON-RPC APIs via [OpenRPC](https://open-rpc.org).
- **[FireCrawl](https://github.com/vrknetha/mcp-server-firecrawl)** - Advanced web scraping with JavaScript rendering, PDF support, and smart rate limiting
- **[AlphaVantage](https://github.com/calvernaz/alphavantage)** - MCP server for stock market data API [AlphaVantage](https://www.alphavantage.co)
- **[Docker](https://github.com/ckreiling/mcp-server-docker)** - Integrate with Docker to manage containers, images, volumes, and networks.
- **[Kubernetes](https://github.com/Flux159/mcp-server-kubernetes)** - Connect to Kubernetes cluster and manage pods, deployments, and services.
- **[OpenAPI](https://github.com/snaggle-ai/openapi-mcp-server)** - Interact with [OpenAPI](https://www.openapis.org/) APIs.
- **[Pandoc](https://github.com/vivekVells/mcp-pandoc)** - MCP server for seamless document format conversion using Pandoc, supporting Markdown, HTML, and plain text, with other formats like PDF, csv and docx in development.
- **[Pinecone](https://github.com/sirmews/mcp-pinecone)** - MCP server for searching and uploading records to Pinecone. Allows for simple RAG features, leveraging Pinecone's Inference API.
- **[HuggingFace Spaces](https://github.com/evalstate/mcp-hfspace)** - Server for using HuggingFace Spaces, supporting Open Source Image, Audio, Text Models and more. Claude Desktop mode for easy integration.
- **[ChatSum](https://github.com/chatmcp/mcp-server-chatsum)** - Query and Summarize chat messages with LLM. by [mcpso](https://mcp.so)
- **[Rememberizer AI](https://github.com/skydeckai/mcp-server-rememberizer)** - An MCP server designed for interacting with the Rememberizer data source, facilitating enhanced knowledge retrieval.
- **[FlightRadar24](https://github.com/sunsetcoder/flightradar24-mcp-server)** - A Claude Desktop MCP server that helps you track flights in real-time using Flightradar24 data.
- **[X (Twitter)](https://github.com/vidhupv/x-mcp)** (by vidhupv) - Create, manage and publish X/Twitter posts directly through Claude chat.
- **[X (Twitter)](https://github.com/EnesCinr/twitter-mcp)** (by EnesCinr) - Interact with twitter API. Post tweets and search for tweets by query.
- **[RAG Web Browser](https://github.com/apify/mcp-server-rag-web-browser)** An MCP server for Apify's RAG Web Browser Actor to perform web searches, scrape URLs, and return content in Markdown.
- **[XMind](https://github.com/apeyroux/mcp-xmind)** - Read and search through your XMind directory containing XMind files.
- **[oatpp-mcp](https://github.com/oatpp/oatpp-mcp)** - C++ MCP integration for Oat++. Use [Oat++](https://oatpp.io) to build MCP servers.
- **[coin_api_mcp](https://github.com/longmans/coin_api_mcp)** - Provides access to [coinmarketcap](https://coinmarketcap.com/) cryptocurrency data.
- **[Contentful-mcp](https://github.com/ivo-toby/contentful-mcp)** - Read, update, delete, publish content in your [Contentful](https://contentful.com) space(s) from this MCP Server.
- **[Home Assistant](https://github.com/tevonsb/homeassistant-mcp)** - Interact with [Home Assistant](https://www.home-assistant.io/) including viewing and controlling lights, switches, sensors, and all other Home Assistant entities.
- **[cognee-mcp](https://github.com/topoteretes/cognee-mcp-server)** - GraphRAG memory server with customizable ingestion, data processing and search
- **[Airtable](https://github.com/domdomegg/airtable-mcp-server)** - Read and write access to [Airtable](https://airtable.com/) databases, with schema inspection.
- **[mcp-k8s-go](https://github.com/strowk/mcp-k8s-go)** - Golang-based Kubernetes server for MCP to browse pods and their logs, events, namespaces and more. Built to be extensible.
- **[Notion](https://github.com/v-3/notion-server)** (by v-3) - Notion MCP integration. Search, Read, Update, and Create pages through Claude chat.
- **[Notion](https://github.com/suekou/mcp-notion-server)** (by suekou) - Interact with Notion API.
- **[TMDB](https://github.com/Laksh-star/mcp-server-tmdb)** - This MCP server integrates with The Movie Database (TMDB) API to provide movie information, search capabilities, and recommendations.
- **[MongoDB](https://github.com/kiliczsh/mcp-mongo-server)** - A Model Context Protocol Server for MongoDB.
- **[Airtable](https://github.com/felores/airtable-mcp)** - Airtable Model Context Protocol Server.
- **[Atlassian](https://github.com/sooperset/mcp-atlassian)** - Interact with Atlassian Cloud products (Confluence and Jira) including searching/reading Confluence spaces/pages, accessing Jira issues, and project metadata.
- **[Google Tasks](https://github.com/zcaceres/gtasks-mcp)** - Google Tasks API Model Context Protocol Server.
- **[Fetch](https://github.com/zcaceres/fetch-mcp)** - A server that flexibly fetches HTML, JSON, Markdown, or plaintext
<<<<<<< HEAD
- **[Cloudinary](https://github.com/felores/cloudinary-mcp-server)** - Cloudinary Model Context Protocol Server to upload media to Cloudinary and get back the media link and details.
=======
- **[AWS S3](https://github.com/aws-samples/sample-mcp-server-s3)** - A sample MCP server for AWS S3 that flexibly fetches objects from S3 such as PDF documents
- **[Elasticsearch](https://github.com/cr7258/elasticsearch-mcp-server)** - MCP server implementation that provides Elasticsearch interaction.
>>>>>>> c7588c19

## 📚 Frameworks

These are high-level frameworks that make it easier to build MCP servers.

* [FastMCP](https://github.com/punkpeye/fastmcp) (TypeScript)
* [EasyMCP](https://github.com/zcaceres/easy-mcp/) (TypeScript)

## 📚 Resources

Additional resources on MCP.

- **[Awesome MCP Servers by punkpeye](https://github.com/punkpeye/awesome-mcp-servers)** (**[website](https://glama.ai/mcp/servers)**) - A curated list of MCP servers by **[Frank Fiegel](https://github.com/punkpeye)**
- **[Awesome MCP Servers by wong2](https://github.com/wong2/awesome-mcp-servers)** (**[website](https://mcpservers.org)**) - A curated list of MCP servers by **[wong2](https://github.com/wong2)**
- **[Awesome MCP Servers by appcypher](https://github.com/appcypher/awesome-mcp-servers)** - A curated list of MCP servers by **[Stephen Akinyemi](https://github.com/appcypher)**
- **[Open-Sourced MCP Servers Directory](https://github.com/chatmcp/mcp-directory)** - A curated list of MCP servers by **[mcpso](https://mcp.so)**
- **[Discord Server](https://glama.ai/mcp/discord)** – A community discord server dedicated to MCP by **[Frank Fiegel](https://github.com/punkpeye)**
- **[Smithery](https://smithery.ai/)** - A registry of MCP servers to find the right tools for your LLM agents by **[Henry Mao](https://github.com/calclavia)**
- **[mcp-get](https://mcp-get.com)** - Command line tool for installing and managing MCP servers by **[Michael Latman](https://github.com/michaellatman)**
- **[mcp-cli](https://github.com/wong2/mcp-cli)** - A CLI inspector for the Model Context Protocol by **[wong2](https://github.com/wong2)**
- **[r/mcp](https://www.reddit.com/r/mcp)** – A Reddit community dedicated to MCP by **[Frank Fiegel](https://github.com/punkpeye)**
- **[MCP X Community](https://x.com/i/communities/1861891349609603310)** – A X community for MCP by **[Xiaoyi](https://x.com/chxy)**
- **[mcp-manager](https://github.com/zueai/mcp-manager)** - Simple Web UI to install and manage MCP servers for Claude Desktop by **[Zue](https://github.com/zueai)**
- **[MCPHub](https://github.com/Jeamee/MCPHub-Desktop)** – An Open Source MacOS & Windows GUI Desktop app for discovering, installing and managing MCP servers by **[Jeamee](https://github.com/jeamee)**
- **[MCP Badges](https://github.com/mcpx-dev/mcp-badges)** – Quickly highlight your MCP project with clear, eye-catching badges, by **[Ironben](https://github.com/nanbingxyz)**

## 🚀 Getting Started

### Using MCP Servers in this Repository
Typescript-based servers in this repository can be used directly with `npx`.

For example, this will start the [Memory](src/memory) server:
```sh
npx -y @modelcontextprotocol/server-memory
```

Python-based servers in this repository can be used directly with [`uvx`](https://docs.astral.sh/uv/concepts/tools/) or [`pip`](https://pypi.org/project/pip/). `uvx` is recommended for ease of use and setup.

For example, this will start the [Git](src/git) server:
```sh
# With uvx
uvx mcp-server-git

# With pip
pip install mcp-server-git
python -m mcp_server_git
```

Follow [these](https://docs.astral.sh/uv/getting-started/installation/) instructions to install `uv` / `uvx` and [these](https://pip.pypa.io/en/stable/installation/) to install `pip`.

### Using an MCP Client
However, running a server on its own isn't very useful, and should instead be configured into an MCP client. For example, here's the Claude Desktop configuration to use the above server:

```json
{
  "mcpServers": {
    "memory": {
      "command": "npx",
      "args": ["-y", "@modelcontextprotocol/server-memory"]
    }
  }
}
```

Additional examples of using the Claude Desktop as an MCP client might look like:

```json
{
  "mcpServers": {
    "filesystem": {
      "command": "npx",
      "args": ["-y", "@modelcontextprotocol/server-filesystem", "/path/to/allowed/files"]
    },
    "git": {
      "command": "uvx",
      "args": ["mcp-server-git", "--repository", "path/to/git/repo"]
    },
    "github": {
      "command": "npx",
      "args": ["-y", "@modelcontextprotocol/server-github"],
      "env": {
        "GITHUB_PERSONAL_ACCESS_TOKEN": "<YOUR_TOKEN>"
      }
    },
    "postgres": {
      "command": "npx",
      "args": ["-y", "@modelcontextprotocol/server-postgres", "postgresql://localhost/mydb"]
    }
  }
}
```

## 🛠️ Creating Your Own Server

Interested in creating your own MCP server? Visit the official documentation at [modelcontextprotocol.io](https://modelcontextprotocol.io/introduction) for comprehensive guides, best practices, and technical details on implementing MCP servers.

## 🤝 Contributing

See [CONTRIBUTING.md](CONTRIBUTING.md) for information about contributing to this repository.

## 🔒 Security

See [SECURITY.md](SECURITY.md) for reporting security vulnerabilities.

## 📜 License

This project is licensed under the MIT License - see the [LICENSE](LICENSE) file for details.

## 💬 Community

- [GitHub Discussions](https://github.com/orgs/modelcontextprotocol/discussions)

## ⭐ Support

If you find MCP servers useful, please consider starring the repository and contributing new servers or improvements!

---

Managed by Anthropic, but built together with the community. The Model Context Protocol is open source and we encourage everyone to contribute their own servers and improvements!<|MERGE_RESOLUTION|>--- conflicted
+++ resolved
@@ -110,12 +110,9 @@
 - **[Atlassian](https://github.com/sooperset/mcp-atlassian)** - Interact with Atlassian Cloud products (Confluence and Jira) including searching/reading Confluence spaces/pages, accessing Jira issues, and project metadata.
 - **[Google Tasks](https://github.com/zcaceres/gtasks-mcp)** - Google Tasks API Model Context Protocol Server.
 - **[Fetch](https://github.com/zcaceres/fetch-mcp)** - A server that flexibly fetches HTML, JSON, Markdown, or plaintext
-<<<<<<< HEAD
-- **[Cloudinary](https://github.com/felores/cloudinary-mcp-server)** - Cloudinary Model Context Protocol Server to upload media to Cloudinary and get back the media link and details.
-=======
 - **[AWS S3](https://github.com/aws-samples/sample-mcp-server-s3)** - A sample MCP server for AWS S3 that flexibly fetches objects from S3 such as PDF documents
 - **[Elasticsearch](https://github.com/cr7258/elasticsearch-mcp-server)** - MCP server implementation that provides Elasticsearch interaction.
->>>>>>> c7588c19
+- **[Cloudinary](https://github.com/felores/cloudinary-mcp-server)** - Cloudinary Model Context Protocol Server to upload media to Cloudinary and get back the media link and details.
 
 ## 📚 Frameworks
 
